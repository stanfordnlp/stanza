"""
Trains or scores a constituency model.

Currently a suuuuper preliminary script.
"""

import logging
import os

from stanza.models import constituency_parser
from stanza.utils.datasets.constituency import prepare_con_dataset
from stanza.utils.training import common
from stanza.utils.training.common import Mode, build_charlm_args, choose_charlm, find_wordvec_pretrain

from stanza.resources.prepare_resources import default_charlms

logger = logging.getLogger('stanza')

# xpos tagger doesn't produce PP tag on the turin treebank,
# so instead we use upos to avoid unknown tag errors
RETAG_METHOD = {
    "it": "upos",
    "vi": "upos",
}

BERT = {
<<<<<<< HEAD
    "vi": "vinai/phobert-large",
=======
    # from https://github.com/idb-ita/GilBERTo
    # annoyingly, it doesn't handle cased text
    # supposedly there is an argument "do_lower_case"
    # but that still leaves a lot of unk tokens
    # "it": "idb-ita/gilberto-uncased-from-camembert",

    # from https://github.com/musixmatchresearch/umberto
    "it": "Musixmatch/umberto-commoncrawl-cased-v1",

    # from https://github.com/VinAIResearch/PhoBERT
    "vi": "vinai/phobert-base",
    # another option is phobert-large, but that doesn't
    # change the scores any
    # "vi": "vinai/phobert-large",

    # need to test this out
    # https://huggingface.co/roberta-base
    "en": "roberta-base",
>>>>>>> 699fef92
}

def add_constituency_args(parser):
    parser.add_argument('--charlm', default="default", type=str, help='Which charlm to run on.  Will use the default charlm for this language/model if not set.  Set to None to turn off charlm for languages with a default charlm')
    parser.add_argument('--no_charlm', dest='charlm', action="store_const", const=None, help="Don't use a charlm, even if one is used by default for this package")

def run_treebank(mode, paths, treebank, short_name,
                 temp_output_file, command_args, extra_args):
    constituency_dir = paths["CONSTITUENCY_DATA_DIR"]
    language, dataset = short_name.split("_")

    train_file = os.path.join(constituency_dir, f"{short_name}_train.mrg")
    dev_file   = os.path.join(constituency_dir, f"{short_name}_dev.mrg")
    test_file  = os.path.join(constituency_dir, f"{short_name}_test.mrg")

    if not os.path.exists(train_file) or not os.path.exists(dev_file) or not os.path.exists(test_file):
        logger.warning(f"The data for {short_name} is missing or incomplete.  Attempting to rebuild...")
        try:
            prepare_con_dataset.main(short_name)
        except:
            logger.error(f"Unable to build the data.  Please correctly build the files in {train_file}, {dev_file}, {test_file} and then try again.")
            raise

    if language in RETAG_METHOD:
        retag_args = ["--retag_method", RETAG_METHOD[language]]
    else:
        retag_args = []

    if '--wordvec_pretrain_file' not in extra_args:
        # will throw an error if the pretrain can't be found
        wordvec_pretrain = find_wordvec_pretrain(language)
        wordvec_args = ['--wordvec_pretrain_file', wordvec_pretrain]
    else:
        wordvec_args = []

    charlm = choose_charlm(language, dataset, command_args.charlm, default_charlms, {})
    charlm_args = build_charlm_args(language, charlm, base_args=False)

    default_args = retag_args + wordvec_args + charlm_args
    if language in BERT:
        default_args.extend(['--bert_model', BERT.get(language)])

    if mode == Mode.TRAIN:
        train_args = ['--train_file', train_file,
                      '--eval_file', dev_file,
                      '--shorthand', short_name,
                      '--mode', 'train']
        train_args = train_args + default_args + extra_args
        logger.info("Running train step with args: {}".format(train_args))
        constituency_parser.main(train_args)

    if mode == Mode.SCORE_DEV or mode == Mode.TRAIN:
        dev_args = ['--eval_file', dev_file,
                    '--shorthand', short_name,
                    '--mode', 'predict']
        dev_args = dev_args + default_args + extra_args
        logger.info("Running dev step with args: {}".format(dev_args))
        constituency_parser.main(dev_args)

    if mode == Mode.SCORE_TEST or mode == Mode.TRAIN:
        test_args = ['--eval_file', test_file,
                     '--shorthand', short_name,
                     '--mode', 'predict']
        test_args = test_args + default_args + extra_args
        logger.info("Running test step with args: {}".format(test_args))
        constituency_parser.main(test_args)



def main():
    common.main(run_treebank, "constituency", "constituency", add_constituency_args)

if __name__ == "__main__":
    main()
<|MERGE_RESOLUTION|>--- conflicted
+++ resolved
@@ -24,9 +24,6 @@
 }
 
 BERT = {
-<<<<<<< HEAD
-    "vi": "vinai/phobert-large",
-=======
     # from https://github.com/idb-ita/GilBERTo
     # annoyingly, it doesn't handle cased text
     # supposedly there is an argument "do_lower_case"
@@ -37,15 +34,14 @@
     "it": "Musixmatch/umberto-commoncrawl-cased-v1",
 
     # from https://github.com/VinAIResearch/PhoBERT
-    "vi": "vinai/phobert-base",
+    # "vi": "vinai/phobert-base",
     # another option is phobert-large, but that doesn't
     # change the scores any
-    # "vi": "vinai/phobert-large",
+    "vi": "vinai/phobert-large",
 
     # need to test this out
     # https://huggingface.co/roberta-base
     "en": "roberta-base",
->>>>>>> 699fef92
 }
 
 def add_constituency_args(parser):
