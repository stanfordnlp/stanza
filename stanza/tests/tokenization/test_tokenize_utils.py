"""
Very simple test of the sentence slicing by <PAD> tags

TODO: could add a bunch more simple tests for the tokenization utils
"""

import pytest
import stanza

from stanza import Pipeline
from stanza.tests import *
from stanza.models.common import doc
from stanza.models.tokenization import data
from stanza.models.tokenization import utils

pytestmark = [pytest.mark.travis, pytest.mark.pipeline]

def test_find_spans():
    """
    Test various raw -> span manipulations
    """
    raw = ['u', 'n', 'b', 'a', 'n', ' ', 'm', 'o', 'x', ' ', 'o', 'p', 'a', 'l']
    assert utils.find_spans(raw) == [(0, 14)]

    raw = ['u', 'n', 'b', 'a', 'n', ' ', 'm', 'o', 'x', ' ', 'o', 'p', 'a', 'l', '<PAD>']
    assert utils.find_spans(raw) == [(0, 14)]

    raw = ['<PAD>', 'u', 'n', 'b', 'a', 'n', ' ', 'm', 'o', 'x', ' ', 'o', 'p', 'a', 'l', '<PAD>']
    assert utils.find_spans(raw) == [(1, 15)]

    raw = ['<PAD>', 'u', 'n', 'b', 'a', 'n', ' ', 'm', 'o', 'x', ' ', 'o', 'p', 'a', 'l']
    assert utils.find_spans(raw) == [(1, 15)]

    raw = ['<PAD>', 'u', 'n', 'b', 'a', 'n', '<PAD>', 'm', 'o', 'x', ' ', 'o', 'p', 'a', 'l']
    assert utils.find_spans(raw) == [(1, 6), (7, 15)]

def check_offsets(doc, expected_offsets):
    """
    Compare the start_char and end_char of the tokens in the doc with the given list of list of offsets
    """
    assert len(doc.sentences) == len(expected_offsets)
    for sentence, offsets in zip(doc.sentences, expected_offsets):
        assert len(sentence.tokens) == len(offsets)
        for token, offset in zip(sentence.tokens, offsets):
            assert token.start_char == offset[0]
            assert token.end_char == offset[1]

def test_match_tokens_with_text():
    """
    Test the conversion of pretokenized text to Document
    """
    doc = utils.match_tokens_with_text([["This", "is", "a", "test"]], "Thisisatest")
    expected_offsets = [[(0, 4), (4, 6), (6, 7), (7, 11)]]
    check_offsets(doc, expected_offsets)

    doc = utils.match_tokens_with_text([["This", "is", "a", "test"], ["unban", "mox", "opal", "!"]], "Thisisatest  unban mox  opal!")
    expected_offsets = [[(0, 4), (4, 6), (6, 7), (7, 11)],
                        [(13, 18), (19, 22), (24, 28), (28, 29)]]
    check_offsets(doc, expected_offsets)

    with pytest.raises(ValueError):
        doc = utils.match_tokens_with_text([["This", "is", "a", "test"]], "Thisisatestttt")

    with pytest.raises(ValueError):
        doc = utils.match_tokens_with_text([["This", "is", "a", "test"]], "Thisisates")

    with pytest.raises(ValueError):
        doc = utils.match_tokens_with_text([["This", "iz", "a", "test"]], "Thisisatest")

def test_long_paragraph():
    """
    Test the tokenizer's capacity to break text up into smaller chunks
    """
    pipeline = Pipeline("en", dir=TEST_MODELS_DIR, processors="tokenize")
    tokenizer = pipeline.processors['tokenize']

    raw_text = "TIL not to ask a date to dress up as Smurfette on a first date.  " * 100

    # run a test to make sure the chunk operation is called
    # if not, the test isn't actually testing what we need to test
    batches = data.DataLoader(tokenizer.config, input_text=raw_text, vocab=tokenizer.vocab, evaluation=True, dictionary=tokenizer.trainer.dictionary)
    batches.advance_old_batch = None
    with pytest.raises(TypeError):
        _, _, _, document = utils.output_predictions(None, tokenizer.trainer, batches, tokenizer.vocab, None, 3000,
                                                     orig_text=raw_text,
                                                     no_ssplit=tokenizer.config.get('no_ssplit', False))

    # a new DataLoader should not be crippled as the above one was
    batches = data.DataLoader(tokenizer.config, input_text=raw_text, vocab=tokenizer.vocab, evaluation=True, dictionary=tokenizer.trainer.dictionary)
    _, _, _, document = utils.output_predictions(None, tokenizer.trainer, batches, tokenizer.vocab, None, 3000,
                                                 orig_text=raw_text,
                                                 no_ssplit=tokenizer.config.get('no_ssplit', False))

    document = doc.Document(document, raw_text)
    assert len(document.sentences) == 100

def test_postprocessor_application():
    """
    Check that the postprocessor behaves correctly by applying the identity postprocessor and hoping that it does indeed return correctly.
    """

    good_tokenization = [['I', 'am', 'Joe.', '⭆⊱⇞', 'Hi', '.'], ["I'm", 'a', 'chicken', '.']]
    text = "I am Joe. ⭆⊱⇞ Hi. I'm a chicken."
<<<<<<< HEAD
    
=======

>>>>>>> c65b6696
    target_doc = [[{'id': (1,), 'text': 'I', 'start_char': 0, 'end_char': 1}, {'id': (2,), 'text': 'am', 'start_char': 2, 'end_char': 4}, {'id': (3,), 'text': 'Joe.', 'start_char': 5, 'end_char': 9}, {'id': (4,), 'text': '⭆⊱⇞', 'start_char': 10, 'end_char': 13}, {'id': (5,), 'text': 'Hi', 'start_char': 14, 'end_char': 16}, {'id': (6,), 'text': '.', 'start_char': 16, 'end_char': 17}], [{'id': (1,), 'text': "I'm", 'start_char': 18, 'end_char': 21}, {'id': (2,), 'text': 'a', 'start_char': 22, 'end_char': 23}, {'id': (3,), 'text': 'chicken', 'start_char': 24, 'end_char': 31}, {'id': (4,), 'text': '.', 'start_char': 31, 'end_char': 32}]]

    def postprocesor(_):
        return good_tokenization

    res = utils.postprocess_doc(target_doc, postprocesor, text)

    assert res == target_doc

def test_reassembly_indexing():
    """
    Check that the reassembly code counts the indicies correctly, and including OOV chars.
    """

    good_tokenization = [['I', 'am', 'Joe.', '⭆⊱⇞', 'Hi', '.'], ["I'm", 'a', 'chicken', '.']]
    good_mwts = [[False for _ in range(len(i))] for i in good_tokenization]

    text = "I am Joe. ⭆⊱⇞ Hi. I'm a chicken."
<<<<<<< HEAD
    
=======

>>>>>>> c65b6696
    target_doc = [[{'id': (1,), 'text': 'I', 'start_char': 0, 'end_char': 1}, {'id': (2,), 'text': 'am', 'start_char': 2, 'end_char': 4}, {'id': (3,), 'text': 'Joe.', 'start_char': 5, 'end_char': 9}, {'id': (4,), 'text': '⭆⊱⇞', 'start_char': 10, 'end_char': 13}, {'id': (5,), 'text': 'Hi', 'start_char': 14, 'end_char': 16}, {'id': (6,), 'text': '.', 'start_char': 16, 'end_char': 17}], [{'id': (1,), 'text': "I'm", 'start_char': 18, 'end_char': 21}, {'id': (2,), 'text': 'a', 'start_char': 22, 'end_char': 23}, {'id': (3,), 'text': 'chicken', 'start_char': 24, 'end_char': 31}, {'id': (4,), 'text': '.', 'start_char': 31, 'end_char': 32}]]

    res = utils.reassemble_doc_from_tokens(good_tokenization, good_mwts, text)

    assert res == target_doc

def test_reassembly_reference_failures():
    """
    Check that the reassembly code complains correctly when the user adds tokens that doesn't exist
    """

    bad_addition_tokenization = [['Joe', 'Smith', 'lives', 'in', 'Southern', 'California', '.']]
    bad_addition_mwts = [[False for _ in range(len(bad_addition_tokenization[0]))]]

    bad_inline_tokenization = [['Joe', 'Smith', 'lives', 'in', 'Californiaa', '.']]
    bad_inline_mwts = [[False for _ in range(len(bad_inline_tokenization[0]))]]

    good_tokenization = [['Joe', 'Smith', 'lives', 'in', 'California', '.']]
    good_mwts = [[False for _ in range(len(good_tokenization[0]))]]

    text = "Joe Smith lives in California."

    with pytest.raises(ValueError):
        utils.reassemble_doc_from_tokens(bad_addition_tokenization, bad_addition_mwts, text)

    with pytest.raises(ValueError):
        utils.reassemble_doc_from_tokens(bad_inline_tokenization, bad_inline_mwts, text)

    utils.reassemble_doc_from_tokens(good_tokenization, good_mwts, text)

<|MERGE_RESOLUTION|>--- conflicted
+++ resolved
@@ -101,11 +101,7 @@
 
     good_tokenization = [['I', 'am', 'Joe.', '⭆⊱⇞', 'Hi', '.'], ["I'm", 'a', 'chicken', '.']]
     text = "I am Joe. ⭆⊱⇞ Hi. I'm a chicken."
-<<<<<<< HEAD
-    
-=======
 
->>>>>>> c65b6696
     target_doc = [[{'id': (1,), 'text': 'I', 'start_char': 0, 'end_char': 1}, {'id': (2,), 'text': 'am', 'start_char': 2, 'end_char': 4}, {'id': (3,), 'text': 'Joe.', 'start_char': 5, 'end_char': 9}, {'id': (4,), 'text': '⭆⊱⇞', 'start_char': 10, 'end_char': 13}, {'id': (5,), 'text': 'Hi', 'start_char': 14, 'end_char': 16}, {'id': (6,), 'text': '.', 'start_char': 16, 'end_char': 17}], [{'id': (1,), 'text': "I'm", 'start_char': 18, 'end_char': 21}, {'id': (2,), 'text': 'a', 'start_char': 22, 'end_char': 23}, {'id': (3,), 'text': 'chicken', 'start_char': 24, 'end_char': 31}, {'id': (4,), 'text': '.', 'start_char': 31, 'end_char': 32}]]
 
     def postprocesor(_):
@@ -124,11 +120,6 @@
     good_mwts = [[False for _ in range(len(i))] for i in good_tokenization]
 
     text = "I am Joe. ⭆⊱⇞ Hi. I'm a chicken."
-<<<<<<< HEAD
-    
-=======
-
->>>>>>> c65b6696
     target_doc = [[{'id': (1,), 'text': 'I', 'start_char': 0, 'end_char': 1}, {'id': (2,), 'text': 'am', 'start_char': 2, 'end_char': 4}, {'id': (3,), 'text': 'Joe.', 'start_char': 5, 'end_char': 9}, {'id': (4,), 'text': '⭆⊱⇞', 'start_char': 10, 'end_char': 13}, {'id': (5,), 'text': 'Hi', 'start_char': 14, 'end_char': 16}, {'id': (6,), 'text': '.', 'start_char': 16, 'end_char': 17}], [{'id': (1,), 'text': "I'm", 'start_char': 18, 'end_char': 21}, {'id': (2,), 'text': 'a', 'start_char': 22, 'end_char': 23}, {'id': (3,), 'text': 'chicken', 'start_char': 24, 'end_char': 31}, {'id': (4,), 'text': '.', 'start_char': 31, 'end_char': 32}]]
 
     res = utils.reassemble_doc_from_tokens(good_tokenization, good_mwts, text)
