import torch
import torch.nn.functional as F
import torch.nn as nn
from itertools import tee

from stanza.models.common.seq2seq_constant import PAD, UNK, UNK_ID

class SentenceAnalyzer(nn.Module):
    def __init__(self, args, pretrain, hidden_dim, device=None):
        super().__init__()

        assert pretrain != None, "2nd pass sentence anayzer is missing pretrain word vectors"

        self.args = args
        self.vocab = pretrain.vocab
        self.embeddings = nn.Embedding.from_pretrained(
            torch.from_numpy(pretrain.emb), freeze=True)

        self.emb_proj = nn.Linear(pretrain.emb.shape[1], hidden_dim)
<<<<<<< HEAD
        self.lstm = nn.LSTM(hidden_dim, hidden_dim, bidirectional=True,
                              batch_first=True, num_layers=args['rnn_layers'])

        # standard up and down projection a la transformers
=======
        self.conv1 = nn.Conv1d(hidden_dim, hidden_dim,
                               args["sentence_analyzer_kernel"], padding="same",
                              padding_mode="zeros")
        self.conv2 = nn.Conv1d(hidden_dim, hidden_dim,
                               args["sentence_analyzer_kernel"], padding="same",
                               padding_mode="zeros")

>>>>>>> 38a3398e
        self.ffnn = nn.Sequential(
            nn.Linear(hidden_dim*2, hidden_dim*4),
            nn.ReLU(),
            nn.Linear(hidden_dim*4, hidden_dim),
            nn.LayerNorm(hidden_dim),
            nn.ReLU(),
            nn.Linear(hidden_dim, hidden_dim),
            nn.ReLU(),
            nn.Linear(hidden_dim, 1)
        )

    @property
    def device(self):
        return next(self.parameters()).device

    def forward(self, x):
        # map the vocab to pretrain IDs
        token_ids = [[self.vocab[j.strip()] for j in i] for i in x]
        embs = self.embeddings(torch.tensor(token_ids,
                                           device=self.device))
        net = self.emb_proj(embs)
<<<<<<< HEAD
        net = self.lstm(net)[0]
        return self.ffnn(net)
=======
        net = self.conv2(F.relu(self.conv1(net.permute(0,2,1))))
        return self.ffnn(net.permute(0,2,1))
>>>>>>> 38a3398e


class Tokenizer(nn.Module):
    def __init__(self, args, nchars, emb_dim, hidden_dim, dropout, feat_dropout, pretrain=None):
        super().__init__()

        self.args = args
        self.pretrain = pretrain
        feat_dim = args['feat_dim']

        self.embeddings = nn.Embedding(nchars, emb_dim, padding_idx=0)

        self.rnn = nn.LSTM(emb_dim + feat_dim, hidden_dim, num_layers=self.args['rnn_layers'], bidirectional=True, batch_first=True, dropout=dropout if self.args['rnn_layers'] > 1 else 0)

        if self.args['conv_res'] is not None:
            self.conv_res = nn.ModuleList()
            self.conv_sizes = [int(x) for x in self.args['conv_res'].split(',')]

            for si, size in enumerate(self.conv_sizes):
                l = nn.Conv1d(emb_dim + feat_dim, hidden_dim * 2, size, padding=size//2, bias=self.args.get('hier_conv_res', False) or (si == 0))
                self.conv_res.append(l)

            if self.args.get('hier_conv_res', False):
                self.conv_res2 = nn.Conv1d(hidden_dim * 2 * len(self.conv_sizes), hidden_dim * 2, 1)
        self.tok_clf = nn.Linear(hidden_dim * 2, 1)
        self.sent_clf = nn.Linear(hidden_dim * 2, 1)
        if self.args['use_mwt']:
            self.mwt_clf = nn.Linear(hidden_dim * 2, 1)

        if args['hierarchical']:
            in_dim = hidden_dim * 2
            self.rnn2 = nn.LSTM(in_dim, hidden_dim, num_layers=1, bidirectional=True, batch_first=True)
            self.tok_clf2 = nn.Linear(hidden_dim * 2, 1, bias=False)
            self.sent_clf2 = nn.Linear(hidden_dim * 2, 1, bias=False)
            if self.args['use_mwt']:
                self.mwt_clf2 = nn.Linear(hidden_dim * 2, 1, bias=False)

        if args['sentence_second_pass']:
            self.sent_2nd_pass_clf = SentenceAnalyzer(args, pretrain, hidden_dim)

        self.dropout = nn.Dropout(dropout)
        self.dropout_feat = nn.Dropout(feat_dropout)

        self.toknoise = nn.Dropout(self.args['tok_noise'])

    def forward(self, x, feats, text):
        emb = self.embeddings(x)
        emb = self.dropout(emb)
        feats = self.dropout_feat(feats)


        emb = torch.cat([emb, feats], 2)

        inp, _ = self.rnn(emb)

        if self.args['conv_res'] is not None:
            conv_input = emb.transpose(1, 2).contiguous()
            if not self.args.get('hier_conv_res', False):
                for l in self.conv_res:
                    inp = inp + l(conv_input).transpose(1, 2).contiguous()
            else:
                hid = []
                for l in self.conv_res:
                    hid += [l(conv_input)]
                hid = torch.cat(hid, 1)
                hid = F.relu(hid)
                hid = self.dropout(hid)
                inp = inp + self.conv_res2(hid).transpose(1, 2).contiguous()

        inp = self.dropout(inp)

        tok0 = self.tok_clf(inp)
        sent0 = self.sent_clf(inp)
        if self.args['use_mwt']:
            mwt0 = self.mwt_clf(inp)

        if self.args['hierarchical']:
            if self.args['hier_invtemp'] > 0:
                inp2, _ = self.rnn2(inp * (1 - self.toknoise(torch.sigmoid(-tok0 * self.args['hier_invtemp']))))
            else:
                inp2, _ = self.rnn2(inp)

            inp2 = self.dropout(inp2)

            tok0 = tok0 + self.tok_clf2(inp2)
            sent0 = sent0 + self.sent_clf2(inp2)
            if self.args['use_mwt']:
                mwt0 = mwt0 + self.mwt_clf2(inp2)

        nontok = F.logsigmoid(-tok0)
        tok = F.logsigmoid(tok0)
        if self.args['use_mwt']:
            nonmwt = F.logsigmoid(-mwt0)
            mwt = F.logsigmoid(mwt0)

        # use the rough predictions from the char tokenizer to create word tokens
        # then use those word tokens + contextual/fixed word embeddings to refine
        # sentence predictions
        if self.args["sentence_second_pass"]:
            # these are the draft predictions for only token-level decisinos
            # which we can use to slice the text
            if self.args['use_mwt']:
                draft_preds = torch.cat([nontok, tok+nonmwt, tok+mwt], 2).argmax(dim=2)
            else:
                draft_preds = torch.cat([nontok, tok], 2).argmax(dim=2)
            draft_preds = (draft_preds > 0)
            # these boolean indicies are *inclusive*, so predict it or not
            # we need to split on the last token if we want to keep the
            # final word
            draft_preds[:,-1] = True

            # both: batch x [variable: text token count] 
            extracted_tokens = []
            partial = []
            last = 0
            last_batch = -1

            nonzero = draft_preds.nonzero().cpu().tolist()
            for i,j in nonzero:
                if i != last_batch:
                    last_batch = i
                    last = 0
                    if i != 0:
                        extracted_tokens.append(partial)
                    partial = []

                substring = text[i][last:j+1]
                last = j+1

                partial.append("".join(substring))
            extracted_tokens.append(partial)

            # dynamically pad the batch tokens to size
            # why to at least a fix size? it must be wider
            # than our kernel
            max_size = max(max([len(i) for i in extracted_tokens]),
                           self.args["sentence_analyzer_kernel"])
            batch_tokens_padded = []
            batch_tokens_isntpad = []
            for i in extracted_tokens:
                batch_tokens_padded.append(i + [PAD for _ in range(max_size-len(i))])
                batch_tokens_isntpad.append([True for _ in range(len(i))] +
                                            [False for _ in range(max_size-len(i))])

            second_pass_scores = self.sent_2nd_pass_clf(batch_tokens_padded)

            # # we only add scores for slots for which we have a possible word ending
            # # i.e. its not padding and its also not a middle of rough score's resulting
            # # words
            second_pass_chars_align = torch.zeros_like(sent0)
            second_pass_chars_align[draft_preds] = second_pass_scores[torch.tensor(batch_tokens_isntpad)]

            sent0 += second_pass_chars_align

        nonsent = F.logsigmoid(-sent0)
        sent = F.logsigmoid(sent0)

        if self.args['use_mwt']:
            pred = torch.cat([nontok, tok+nonsent+nonmwt, tok+sent+nonmwt, tok+nonsent+mwt, tok+sent+mwt], 2)
        else:
            pred = torch.cat([nontok, tok+nonsent, tok+sent], 2)

        return pred<|MERGE_RESOLUTION|>--- conflicted
+++ resolved
@@ -17,20 +17,9 @@
             torch.from_numpy(pretrain.emb), freeze=True)
 
         self.emb_proj = nn.Linear(pretrain.emb.shape[1], hidden_dim)
-<<<<<<< HEAD
         self.lstm = nn.LSTM(hidden_dim, hidden_dim, bidirectional=True,
                               batch_first=True, num_layers=args['rnn_layers'])
 
-        # standard up and down projection a la transformers
-=======
-        self.conv1 = nn.Conv1d(hidden_dim, hidden_dim,
-                               args["sentence_analyzer_kernel"], padding="same",
-                              padding_mode="zeros")
-        self.conv2 = nn.Conv1d(hidden_dim, hidden_dim,
-                               args["sentence_analyzer_kernel"], padding="same",
-                               padding_mode="zeros")
-
->>>>>>> 38a3398e
         self.ffnn = nn.Sequential(
             nn.Linear(hidden_dim*2, hidden_dim*4),
             nn.ReLU(),
@@ -52,13 +41,8 @@
         embs = self.embeddings(torch.tensor(token_ids,
                                            device=self.device))
         net = self.emb_proj(embs)
-<<<<<<< HEAD
         net = self.lstm(net)[0]
         return self.ffnn(net)
-=======
-        net = self.conv2(F.relu(self.conv1(net.permute(0,2,1))))
-        return self.ffnn(net.permute(0,2,1))
->>>>>>> 38a3398e
 
 
 class Tokenizer(nn.Module):
