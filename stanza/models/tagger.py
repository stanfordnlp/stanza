"""
Entry point for training and evaluating a POS/morphological features tagger.

This tagger uses highway BiLSTM layers with character and word-level representations, and biaffine classifiers
to produce consistent POS and UFeats predictions.
For details please refer to paper: https://nlp.stanford.edu/pubs/qi2018universal.pdf.
"""

import sys
import os
import shutil
import time
from datetime import datetime
import argparse
import logging
import numpy as np
import random
import torch
from torch import nn, optim

import stanza.models.pos.data as data
from stanza.models.pos.data import Dataset
from stanza.models.pos.trainer import Trainer
from stanza.models.pos import scorer
from stanza.models.common import utils
from stanza.models.common import pretrain
from stanza.models.common.data import augment_punct
from stanza.models.common.doc import *
from stanza.models.common.foundation_cache import FoundationCache
from stanza.utils.conll import CoNLL
from stanza.models import _training_logging

logger = logging.getLogger('stanza')

def build_argparse():
    parser = argparse.ArgumentParser()
    parser.add_argument('--data_dir', type=str, default='data/pos', help='Root dir for saving models.')
    parser.add_argument('--wordvec_dir', type=str, default='extern_data/wordvec', help='Directory of word vectors.')
    parser.add_argument('--wordvec_file', type=str, default=None, help='Word vectors filename.')
    parser.add_argument('--wordvec_pretrain_file', type=str, default=None, help='Exact name of the pretrain file to read')
    parser.add_argument('--train_file', type=str, default=None, help='Input file for training.')
    parser.add_argument('--eval_file', type=str, default=None, help='Input file for scoring.')
    parser.add_argument('--output_file', type=str, default=None, help='Output CoNLL-U file.')
    parser.add_argument('--no_gold_labels', dest='gold_labels', action='store_false', help="Don't score the eval file - perhaps it has no gold labels, for example.  Cannot be used at training time")

    parser.add_argument('--mode', default='train', choices=['train', 'predict'])
    parser.add_argument('--lang', type=str, help='Language')
    parser.add_argument('--shorthand', type=str, help="Treebank shorthand")

    parser.add_argument('--hidden_dim', type=int, default=200)
    parser.add_argument('--char_hidden_dim', type=int, default=400)
    parser.add_argument('--deep_biaff_hidden_dim', type=int, default=400)
    parser.add_argument('--composite_deep_biaff_hidden_dim', type=int, default=100)
    parser.add_argument('--word_emb_dim', type=int, default=75, help='Dimension of the finetuned word embedding.  Set to 0 to turn off')
    parser.add_argument('--word_cutoff', type=int, default=7, help='How common a word must be to include it in the finetuned word embedding')
    parser.add_argument('--char_emb_dim', type=int, default=100)
    parser.add_argument('--tag_emb_dim', type=int, default=50)
    parser.add_argument('--charlm_transform_dim', type=int, default=None, help='Transform the pretrained charlm to this dimension.  If not set, no transform is used')
    parser.add_argument('--transformed_dim', type=int, default=125)
    parser.add_argument('--num_layers', type=int, default=2)
    parser.add_argument('--char_num_layers', type=int, default=1)
    parser.add_argument('--pretrain_max_vocab', type=int, default=250000)
    parser.add_argument('--word_dropout', type=float, default=0.33)
    parser.add_argument('--dropout', type=float, default=0.5)
    parser.add_argument('--rec_dropout', type=float, default=0, help="Recurrent dropout")
    parser.add_argument('--char_rec_dropout', type=float, default=0, help="Recurrent dropout")

    # TODO: refactor charlm arguments for models which use it?
    parser.add_argument('--no_char', dest='char', action='store_false', help="Turn off character model.")
    parser.add_argument('--char_bidirectional', dest='char_bidirectional', action='store_true', help="Use a bidirectional version of the non-pretrained charlm.  Doesn't help much, makes the models larger")
    parser.add_argument('--char_lowercase', dest='char_lowercase', action='store_true', help="Use lowercased characters in character model.")
    parser.add_argument('--charlm', action='store_true', help="Turn on contextualized char embedding using pretrained character-level language model.")
    parser.add_argument('--charlm_save_dir', type=str, default='saved_models/charlm', help="Root dir for pretrained character-level language model.")
    parser.add_argument('--charlm_shorthand', type=str, default=None, help="Shorthand for character-level language model training corpus.")
    parser.add_argument('--charlm_forward_file', type=str, default=None, help="Exact path to use for forward charlm")
    parser.add_argument('--charlm_backward_file', type=str, default=None, help="Exact path to use for backward charlm")

    parser.add_argument('--bert_model', type=str, default=None, help="Use an external bert model (requires the transformers package)")
    parser.add_argument('--no_bert_model', dest='bert_model', action="store_const", const=None, help="Don't use bert")
    parser.add_argument('--bert_hidden_layers', type=int, default=None, help="How many layers of hidden state to use from the transformer")
    parser.add_argument('--bert_finetune', default=False, action='store_true', help='Finetune the bert (or other transformer)')
    parser.add_argument('--no_bert_finetune', dest='bert_finetune', action='store_false', help="Don't finetune the bert (or other transformer)")
    parser.add_argument('--bert_learning_rate', default=1.0, type=float, help='Scale the learning rate for transformer finetuning by this much')

    parser.add_argument('--no_pretrain', dest='pretrain', action='store_false', help="Turn off pretrained embeddings.")
    parser.add_argument('--share_hid', action='store_true', help="Share hidden representations for UPOS, XPOS and UFeats.")
    parser.set_defaults(share_hid=False)

    parser.add_argument('--sample_train', type=float, default=1.0, help='Subsample training data.')
    parser.add_argument('--optim', type=str, default='adam', help='sgd, adagrad, adam, adamw, adamax, or adadelta.  madgrad as an optional dependency')
    parser.add_argument('--second_optim', type=str, default='amsgrad', help='Optimizer for the second half of training.  Default is Adam with AMSGrad')
    parser.add_argument('--second_optim_reload', default=False, action='store_true', help='Reload the best model instead of continuing from current model if the first optimizer stalls out.  This does not seem to help, but might be useful for further experiments')
    parser.add_argument('--no_second_optim', action='store_const', const=None, dest='second_optim', help="Don't use a second optimizer - only use the first optimizer")
    parser.add_argument('--lr', type=float, default=3e-3, help='Learning rate')
    parser.add_argument('--second_lr', type=float, default=None, help='Alternate learning rate for the second optimizer')
    parser.add_argument('--initial_weight_decay', type=float, default=None, help='Optimizer weight decay for the first optimizer')
    parser.add_argument('--second_weight_decay', type=float, default=None, help='Optimizer weight decay for the second optimizer')
    parser.add_argument('--beta2', type=float, default=0.95)

    parser.add_argument('--max_steps', type=int, default=50000)
    parser.add_argument('--eval_interval', type=int, default=100)
    parser.add_argument('--fix_eval_interval', dest='adapt_eval_interval', action='store_false', \
            help="Use fixed evaluation interval for all treebanks, otherwise by default the interval will be increased for larger treebanks.")
    parser.add_argument('--max_steps_before_stop', type=int, default=3000, help='Changes learning method or early terminates after this many steps if the dev scores are not improving')
    parser.add_argument('--batch_size', type=int, default=5000)
    parser.add_argument('--max_grad_norm', type=float, default=1.0, help='Gradient clipping.')
    parser.add_argument('--log_step', type=int, default=20, help='Print log every k steps.')
    parser.add_argument('--log_norms', action='store_true', default=False, help='Log the norms of all the parameters (noisy!)')
    parser.add_argument('--save_dir', type=str, default='saved_models/pos', help='Root dir for saving models.')
    parser.add_argument('--save_name', type=str, default="{shorthand}_{embedding}_tagger.pt", help="File name to save the model")

    parser.add_argument('--seed', type=int, default=1234)
    utils.add_device_args(parser)

    parser.add_argument('--augment_nopunct', type=float, default=None, help='Augment the training data by copying this fraction of punct-ending sentences as non-punct.  Default of None will aim for roughly 10%%')

    parser.add_argument('--wandb', action='store_true', help='Start a wandb session and write the results of training.  Only applies to training.  Use --wandb_name instead to specify a name')
    parser.add_argument('--wandb_name', default=None, help='Name of a wandb session to start when training.  Will default to the dataset short name')
    return parser

def parse_args(args=None):
    parser = build_argparse()
    args = parser.parse_args(args=args)

    if args.wandb_name:
        args.wandb = True

    args = vars(args)
    return args

def main(args=None):
    args = parse_args(args=args)

    utils.set_random_seed(args['seed'])

    logger.info("Running tagger in {} mode".format(args['mode']))

    if args['mode'] == 'train':
        train(args)
    else:
        evaluate(args)

def model_file_name(args):
    return utils.standard_model_file_name(args, "tagger")

def load_pretrain(args):
    pt = None
    if args['pretrain']:
        pretrain_file = pretrain.find_pretrain_file(args['wordvec_pretrain_file'], args['save_dir'], args['shorthand'], args['lang'])
        if os.path.exists(pretrain_file):
            vec_file = None
        else:
            vec_file = args['wordvec_file'] if args['wordvec_file'] else utils.get_wordvec_file(args['wordvec_dir'], args['shorthand'])
        pt = pretrain.Pretrain(pretrain_file, vec_file, args['pretrain_max_vocab'])
    return pt

def get_eval_type(dev_batch):
    """
    If there is only one column to score in the dev set, use that instead of AllTags
    """
    if dev_batch.has_xpos and not dev_batch.has_upos and not dev_batch.has_feats:
        return "XPOS"
    elif dev_batch.has_upos and not dev_batch.has_xpos and not dev_batch.has_feats:
        return "UPOS"
    else:
        return "AllTags"

def train(args):
    model_file = model_file_name(args)
    utils.ensure_dir(os.path.split(model_file)[0])

    # load pretrained vectors if needed
    pretrain = load_pretrain(args)

    if args['charlm']:
        if args['charlm_shorthand'] is None:
            raise ValueError("CharLM Shorthand is required for loading pretrained CharLM model...")
        logger.info('Using pretrained contextualized char embedding')
        if not args['charlm_forward_file']:
            args['charlm_forward_file'] = '{}/{}_forward_charlm.pt'.format(args['charlm_save_dir'], args['charlm_shorthand'])
        if not args['charlm_backward_file']:
            args['charlm_backward_file'] = '{}/{}_backward_charlm.pt'.format(args['charlm_save_dir'], args['charlm_shorthand'])

    # load data
    logger.info("Loading data with batch size {}...".format(args['batch_size']))
    train_data = []
    for train_file in args['train_file'].split(";"):
        logger.info("Reading %s" % train_file)
        # train_data is now a list of sentences, where each sentence is a
        # list of words, in which each word is a dict of conll attributes
<<<<<<< HEAD
        train_file_data, _ = CoNLL.conll2dict(input_file=train_file)
=======
        train_data, _, _ = CoNLL.conll2dict(input_file=train_file)
>>>>>>> 0d1fe2d0
        # possibly augment the training data with some amount of fake data
        # based on the options chosen
        logger.info("Train File {}, Data Size: {}".format(train_file, len(train_file_data)))
        train_data += train_file_data
    logger.info("Full training dataset size: {}".format(len(train_data)))
    train_doc = Document(train_data)
    vocab = Dataset.init_vocab([train_doc], args)
# , args['batch_size']
    train_data = Dataset(train_doc, args, pretrain, vocab=vocab, evaluation=False)
    train_batches = train_data.to_loader(batch_size=args["batch_size"],
                                         shuffle=True)
    # here we make sure the model will learn to output _ for empty columns
    if not train_data.has_upos:
        train_data.has_upos = True
    if not train_data.has_xpos:
        train_data.has_xpos = True
    if not train_data.has_feats:
        train_data.has_feats = True
    dev_doc = CoNLL.conll2doc(input_file=args['eval_file'])
    dev_data = Dataset(dev_doc, args, pretrain, vocab=vocab, evaluation=True, sort_during_eval=True)
    # we want to put the entirety of the dev data into one batch
    dev_batch = [next(iter(dev_data.to_loader(batch_size=len(dev_data), shuffle=True)))]

    eval_type = get_eval_type(dev_data)

    # pred and gold path
    system_pred_file = args['output_file']

    # skip training if the language does not have training or dev data
    if len(train_data) == 0 or len(dev_data) == 0:
        logger.info("Skip training because no data available...")
        return

    if args['wandb']:
        import wandb
        wandb_name = args['wandb_name'] if args['wandb_name'] else "%s_tagger" % args['shorthand']
        wandb.init(name=wandb_name, config=args)
        wandb.run.define_metric('train_loss', summary='min')
        wandb.run.define_metric('dev_score', summary='max')

    logger.info("Training tagger...")
    foundation_cache = FoundationCache()
    trainer = Trainer(args=args, vocab=vocab, pretrain=pretrain, device=args['device'], foundation_cache=foundation_cache)

    global_step = 0
    max_steps = args['max_steps']
    dev_score_history = []
    best_dev_preds = []
    current_lr = args['lr']
    global_start_time = time.time()
    format_str = 'Finished STEP {}/{}, loss = {:.6f} ({:.3f} sec/batch), lr: {:.6f}'

    if args['adapt_eval_interval']:
        args['eval_interval'] = utils.get_adaptive_eval_interval(dev_data.num_examples, 2000, args['eval_interval'])
        logger.info("Evaluating the model every {} steps...".format(args['eval_interval']))

    using_amsgrad = False
    last_best_step = 0
    # start training
    train_loss = 0
    while True:
        do_break = False
        # note: iter(train_batches) performs reshuffling if shuffle
        # is on by default. no need to shuffle again per batch
        for i, batch in enumerate(iter(train_batches)):
            start_time = time.time()
            global_step += 1
            loss = trainer.update(batch, eval=False) # update step
            train_loss += loss
            if global_step % args['log_step'] == 0:
                duration = time.time() - start_time
                logger.info(format_str.format(global_step, max_steps, loss, duration, current_lr))
                if args['log_norms']:
                    trainer.model.log_norms()

            if global_step % args['eval_interval'] == 0:
                # eval on dev
                logger.info("Evaluating on dev set...")
                dev_preds = []
                indicies = []
                for batch in dev_batch:
                    preds = trainer.predict(batch)
                    dev_preds += preds
                    indicies.extend(batch[-1])
                dev_preds = utils.unsort(dev_preds, indicies)
                # if len(dev_preds) == 0:
                    # breakpoint()
                dev_data.doc.set([UPOS, XPOS, FEATS], [y for x in dev_preds for y in x])
                CoNLL.write_doc2conll(dev_data.doc, system_pred_file)

                _, _, dev_score = scorer.score(system_pred_file, args['eval_file'], eval_type=eval_type)

                train_loss = train_loss / args['eval_interval'] # avg loss per batch
                logger.info("step {}: train_loss = {:.6f}, dev_score = {:.4f}".format(global_step, train_loss, dev_score))

                if args['wandb']:
                    wandb.log({'train_loss': train_loss, 'dev_score': dev_score})

                train_loss = 0

                # save best model
                if len(dev_score_history) == 0 or dev_score > max(dev_score_history):
                    last_best_step = global_step
                    trainer.save(model_file)
                    logger.info("new best model saved.")
                    best_dev_preds = dev_preds

                dev_score_history += [dev_score]

            if global_step - last_best_step >= args['max_steps_before_stop']:
                if not using_amsgrad and args['second_optim'] is not None:
                    logger.info("Switching to second optimizer: {}".format(args['second_optim']))
                    if args['second_optim_reload']:
                        logger.info('Reloading best model to continue from current local optimum')
                        trainer = Trainer(args=args, vocab=trainer.vocab, pretrain=pretrain, model_file=model_file, device=args['device'], foundation_cache=foundation_cache)
                    last_best_step = global_step
                    using_amsgrad = True
                    lr = args['second_lr']
                    if lr is None:
                        lr = args['lr']
                    trainer.optimizer = utils.get_optimizer(args['second_optim'], trainer.model, lr=lr, betas=(.9, args['beta2']), eps=1e-6, weight_decay=args['second_weight_decay'])
                else:
                    logger.info("Early termination: have not improved in {} steps".format(args['max_steps_before_stop']))
                    do_break = True
                    break

            if global_step >= args['max_steps']:
                do_break = True
                break

        if do_break: break

    logger.info("Training ended with {} steps.".format(global_step))

    if args['wandb']:
        wandb.finish()

    if len(dev_score_history) > 0:
        best_f, best_eval = max(dev_score_history)*100, np.argmax(dev_score_history)+1
        logger.info("Best dev F1 = {:.2f}, at iteration = {}".format(best_f, best_eval * args['eval_interval']))
    else:
        logger.info("Dev set never evaluated.  Saving final model.")
        trainer.save(model_file)


def evaluate(args):
    # file paths
    system_pred_file = args['output_file']
    model_file = model_file_name(args)

    pretrain = load_pretrain(args)

    load_args = {'charlm_forward_file': args.get('charlm_forward_file', None),
                 'charlm_backward_file': args.get('charlm_backward_file', None)}

    # load model
    logger.info("Loading model from: {}".format(model_file))
    trainer = Trainer(pretrain=pretrain, model_file=model_file, device=args['device'], args=load_args)
    loaded_args, vocab = trainer.args, trainer.vocab

    # load config
    for k in args:
        if k.endswith('_dir') or k.endswith('_file') or k in ['shorthand'] or k == 'mode':
            loaded_args[k] = args[k]

    # load data
    logger.info("Loading data with batch size {}...".format(args['batch_size']))
    doc = CoNLL.conll2doc(input_file=args['eval_file'])
    batch = iterDataset(doc, loaded_args, pretrain, vocab=vocab, evaluation=True, sort_during_eval=True).to_loader(batch_size=args['batch_size'], shuffle=True)
    eval_type = get_eval_type(batch)
    if len(batch) > 0:
        logger.info("Start evaluation...")
        preds = []
        with torch.no_grad():
            for i, b in enumerate(iter(batch)):
                preds += trainer.predict(b)
    else:
        # skip eval if dev data does not exist
        preds = []
    preds = utils.unsort(preds, batch.data_orig_idx)

    # write to file and score
    batch.doc.set([UPOS, XPOS, FEATS], [y for x in preds for y in x])
    CoNLL.write_doc2conll(batch.doc, system_pred_file)

    if args['gold_labels']:
        _, _, score = scorer.score(system_pred_file, args['eval_file'], eval_type=eval_type)

        logger.info("POS Tagger score: %s %.2f", args['shorthand'], score*100)

if __name__ == '__main__':
    main()<|MERGE_RESOLUTION|>--- conflicted
+++ resolved
@@ -188,11 +188,7 @@
         logger.info("Reading %s" % train_file)
         # train_data is now a list of sentences, where each sentence is a
         # list of words, in which each word is a dict of conll attributes
-<<<<<<< HEAD
-        train_file_data, _ = CoNLL.conll2dict(input_file=train_file)
-=======
-        train_data, _, _ = CoNLL.conll2dict(input_file=train_file)
->>>>>>> 0d1fe2d0
+        train_file_data, _, _ = CoNLL.conll2dict(input_file=train_file)
         # possibly augment the training data with some amount of fake data
         # based on the options chosen
         logger.info("Train File {}, Data Size: {}".format(train_file, len(train_file_data)))
