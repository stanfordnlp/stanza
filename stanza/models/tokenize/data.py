--- conflicted
+++ resolved
@@ -11,7 +11,6 @@
 
 logger = logging.getLogger('stanza')
 
-<<<<<<< HEAD
 def filter_consecutive_whitespaces(para):
     filtered = []
     for i, (char, label) in enumerate(para):
@@ -22,11 +21,11 @@
         filtered.append((char, label))
 
     return filtered
-=======
+
 NEWLINE_WHITESPACE_RE = re.compile('\n\s*\n')
 NUMERIC_RE = re.compile('^([\d]+[,\.]*)+$')
 WHITESPACE_RE = re.compile('\s')
->>>>>>> 8a90cf2e
+
 
 class DataLoader:
     def __init__(self, args, input_files={'json': None, 'txt': None, 'label': None}, input_text=None, input_data=None, vocab=None, evaluation=False):
